import React, { useState, useCallback } from 'react';
import { useDropzone, DropzoneOptions } from 'react-dropzone';
import { motion, AnimatePresence } from 'framer-motion';
import { useAuth } from '../hooks/useAuth';
import * as api from '../services/api';
import type { PatientRecord } from '../types';
import { Button, Select, Card, CardContent, CardHeader, CardTitle, LoadingSpinner, Badge } from './ui';

interface FileUploadProps {
  onSuccess: (newRecord: PatientRecord) => void;
  patientIdForHospital?: string; // Optional for hospital use
}

const FileUpload: React.FC<FileUploadProps> = ({ onSuccess, patientIdForHospital }) => {
  const { user } = useAuth();
  const [files, setFiles] = useState<File[]>([]);
  const [uploading, setUploading] = useState(false);
  const [uploadProgress, setUploadProgress] = useState(0);
  const [recordType, setRecordType] = useState<PatientRecord['record_type']>('Lab Report');

  const onDrop = useCallback((acceptedFiles: File[]) => {
    setFiles(acceptedFiles);
  }, []);

  // Explicitly type Dropzone options
  const dropzoneOptions: DropzoneOptions = {
    onDrop,
    accept: {
      'application/pdf': ['.pdf'],
      'image/*': ['.jpeg', '.jpg', '.png'],
      'application/dicom': ['.dcm'],
    },
    multiple: true,
    onDragEnter: () => {},
    onDragOver: () => {},
    onDragLeave: () => {},
  };

  const { getRootProps, getInputProps, isDragActive } = useDropzone(dropzoneOptions);

  const handleUpload = async () => {
    if (!files.length || (!user && !patientIdForHospital)) return;

    setUploading(true);
    setUploadProgress(0);

    const interval = setInterval(() => {
      setUploadProgress((prev) => {
        if (prev >= 95) {
          clearInterval(interval);
          return prev;
        }
        return prev + 10;
      });
    }, 100);

    try {
      const patientId = patientIdForHospital || user!.id;

      const newRecordData = await api.uploadRecord(
        files[0],
        patientId,
        recordType,
        files[0].name,
        ''
      );

      const formattedRecord: PatientRecord = {
        id: newRecordData.id,
<<<<<<< HEAD
        patient_id: newRecordData.patient_id,
        record_type: newRecordData.record_type,
        title: newRecordData.title,
        notes: newRecordData.notes,
        storage_path: newRecordData.storage_path,
        created_at: newRecordData.created_at,
        updated_at: newRecordData.updated_at,
        uploaded_by_hospital_id: newRecordData.uploaded_by_hospital_id,
        uploaded_by_patient_id: newRecordData.uploaded_by_patient_id,
=======
        name: newRecordData.title,
        type: newRecordData.record_type,
        uploadDate: new Date(newRecordData.created_at).toLocaleDateString(),
        patientId: newRecordData.patient_id,
        uploadedBy: (newRecordData as any).uploaded_by || 'You',
        fileUrl: '', // Optional: call getRecordDownloadUrl(newRecordData.storage_path)
>>>>>>> 617454be
      };

      setUploadProgress(100);
      setTimeout(() => {
        onSuccess(formattedRecord);
        setFiles([]);
        setUploading(false);
      }, 500);
    } catch (error) {
      console.error('Upload failed', error);
      setUploading(false);
      clearInterval(interval);
    }
  };

  const formatFileSize = (bytes: number) => {
    if (bytes === 0) return '0 Bytes';
    const k = 1024;
    const sizes = ['Bytes', 'KB', 'MB', 'GB'];
    const i = Math.floor(Math.log(bytes) / Math.log(k));
    return parseFloat((bytes / Math.pow(k, i)).toFixed(2)) + ' ' + sizes[i];
  };

  const getFileTypeIcon = (type: string) => {
    if (type.includes('pdf')) return '📄';
    if (type.includes('image')) return '🖼️';
    if (type.includes('dicom')) return '🏥';
    return '📎';
  };

  const getRecordTypeColor = (type: string) => {
    switch (type) {
      case 'Lab Report': return 'success';
      case 'Imaging': return 'default';
      case 'Prescription': return 'warning';
      case 'DICOM': return 'secondary';
      default: return 'outline';
    }
  };

  return (
    <motion.div
      initial={{ opacity: 0, y: -20 }}
      animate={{ opacity: 1, y: 0 }}
      exit={{ opacity: 0, y: -20 }}
    >
      <Card className="border-0 shadow-xl bg-white/70 backdrop-blur-sm">
        <CardHeader>
          <CardTitle className="flex items-center gap-3">
            <div className="w-8 h-8 bg-gradient-to-br from-blue-500 to-indigo-600 rounded-lg flex items-center justify-center">
              <svg className="w-5 h-5 text-white" fill="none" stroke="currentColor" viewBox="0 0 24 24">
                <path strokeLinecap="round" strokeLinejoin="round" strokeWidth={2} d="M7 16a4 4 0 01-.88-7.903A5 5 0 1115.9 6L16 6a5 5 0 011 9.9M15 13l-3-3m0 0l-3 3m3-3v12" />
              </svg>
            </div>
            Upload Medical Record
          </CardTitle>
          <p className="text-slate-600">Upload your medical documents securely</p>
        </CardHeader>

        <CardContent>
          <div
            {...getRootProps()}
            className={`relative p-12 border-2 border-dashed rounded-xl text-center cursor-pointer transition-all duration-300 ${
              isDragActive
                ? 'border-blue-500 bg-blue-50 scale-105'
                : 'border-slate-300 hover:border-blue-400 hover:bg-slate-50'
            }`}
          >
            <input {...getInputProps()} />
            <motion.div
              className="flex flex-col items-center"
              animate={isDragActive ? { scale: 1.05 } : { scale: 1 }}
            >
              <div className={`w-12 h-12 rounded-full flex items-center justify-center mb-4 transition-colors border-2 ${
                isDragActive ? 'bg-blue-100 border-blue-300' : 'bg-slate-100 border-slate-200'
              }`}>
                <svg className={`w-6 h-6 transition-colors ${
                  isDragActive ? 'text-blue-600' : 'text-slate-500'
                }`} fill="none" stroke="currentColor" viewBox="0 0 24 24">
                  <path strokeLinecap="round" strokeLinejoin="round" strokeWidth={2} d="M7 16a4 4 0 01-.88-7.903A5 5 0 1115.9 6L16 6a5 5 0 011 9.9M15 13l-3-3m0 0l-3 3m3-3v12" />
                </svg>
              </div>
              <h3 className="text-lg font-semibold text-slate-800 mb-2">
                {isDragActive ? 'Drop files here!' : 'Upload your files'}
              </h3>
              <p className="text-slate-600 mb-2">
                {isDragActive ? 'Release to upload' : 'Drag and drop files here, or click to browse'}
              </p>
              <div className="flex flex-wrap gap-2 justify-center">
                <Badge variant="outline" className="text-xs">PDF</Badge>
                <Badge variant="outline" className="text-xs">JPG</Badge>
                <Badge variant="outline" className="text-xs">PNG</Badge>
                <Badge variant="outline" className="text-xs">DICOM</Badge>
              </div>
            </motion.div>
          </div>

          <AnimatePresence>
            {files.length > 0 && !uploading && (
              <motion.div
                initial={{ opacity: 0, height: 0 }}
                animate={{ opacity: 1, height: 'auto' }}
                exit={{ opacity: 0, height: 0 }}
                className="mt-6 space-y-4"
              >
                <div className="bg-slate-50 rounded-lg p-4">
                  <h4 className="font-semibold text-slate-800 mb-3">Selected Files</h4>
                  <div className="space-y-2">
                    {files.map((file, index) => (
                      <div key={index} className="flex items-center justify-between p-3 bg-white rounded-lg border border-slate-200">
                        <div className="flex items-center space-x-3">
                          <span className="text-2xl">{getFileTypeIcon(file.type)}</span>
                          <div>
                            <p className="font-medium text-slate-900 truncate max-w-xs">{file.name}</p>
                            <p className="text-sm text-slate-500">{formatFileSize(file.size)}</p>
                          </div>
                        </div>
                        <Button
                          variant="ghost"
                          size="sm"
                          onClick={() => setFiles(files.filter((_, i) => i !== index))}
                          className="text-red-500 hover:text-red-700"
                        >
                          <svg className="w-4 h-4" fill="none" stroke="currentColor" viewBox="0 0 24 24">
                            <path strokeLinecap="round" strokeLinejoin="round" strokeWidth={2} d="M6 18L18 6M6 6l12 12" />
                          </svg>
                        </Button>
                      </div>
                    ))}
                  </div>
                </div>

                <div className="grid grid-cols-1 md:grid-cols-2 gap-4">
                  <div>
                    <label className="block text-sm font-semibold text-slate-700 mb-2">
                      Record Type
                    </label>
                    <Select
                      value={recordType}
                      onChange={(e) => setRecordType(e.target.value as PatientRecord['record_type'])}
                      className="w-full"
                    >
                      <option value="Lab Report">Lab Report</option>
                      <option value="Imaging">Imaging</option>
                      <option value="Prescription">Prescription</option>
                      <option value="DICOM">DICOM</option>
                      <option value="Note">Note</option>
                    </Select>
                  </div>
                  <div className="flex items-end">
                    <Button 
                      onClick={handleUpload} 
                      className="w-full bg-gradient-to-r from-green-600 to-emerald-600 hover:from-green-700 hover:to-emerald-700"
                      size="lg"
                    >
                      <svg className="w-5 h-5 mr-2" fill="none" stroke="currentColor" viewBox="0 0 24 24">
                        <path strokeLinecap="round" strokeLinejoin="round" strokeWidth={2} d="M7 16a4 4 0 01-.88-7.903A5 5 0 1115.9 6L16 6a5 5 0 011 9.9M15 13l-3-3m0 0l-3 3m3-3v12" />
                      </svg>
                      Upload {files.length} {files.length === 1 ? 'File' : 'Files'}
                    </Button>
                  </div>
                </div>

                <div className="flex items-center justify-center pt-2">
                  <Badge variant={getRecordTypeColor(recordType)} className="text-sm">
                    Will be uploaded as: {recordType}
                  </Badge>
                </div>
              </motion.div>
            )}
          </AnimatePresence>

          {uploading && (
            <motion.div
              initial={{ opacity: 0, y: 20 }}
              animate={{ opacity: 1, y: 0 }}
              className="mt-6 p-6 bg-blue-50 rounded-xl border border-blue-200"
            >
              <div className="flex items-center justify-between mb-4">
                <div className="flex items-center space-x-3">
                  <LoadingSpinner size="sm" />
                  <div>
                    <p className="font-semibold text-blue-900">Uploading...</p>
                    <p className="text-sm text-blue-700">{files[0]?.name}</p>
                  </div>
                </div>
                <span className="text-lg font-bold text-blue-900">{uploadProgress}%</span>
              </div>
              
              <div className="w-full bg-blue-200 rounded-full h-3 overflow-hidden">
                <motion.div
                  className="h-full bg-gradient-to-r from-blue-500 to-blue-600 rounded-full"
                  initial={{ width: 0 }}
                  animate={{ width: `${uploadProgress}%` }}
                  transition={{ duration: 0.5, ease: 'easeOut' }}
                />
              </div>
              
              <p className="text-xs text-blue-600 mt-2 text-center">
                {uploadProgress < 100 ? 'Please wait while we securely upload your file...' : 'Upload complete!'}
              </p>
            </motion.div>
          )}
        </CardContent>
      </Card>
    </motion.div>
  );
};

export default FileUpload;<|MERGE_RESOLUTION|>--- conflicted
+++ resolved
@@ -3,11 +3,11 @@
 import { motion, AnimatePresence } from 'framer-motion';
 import { useAuth } from '../hooks/useAuth';
 import * as api from '../services/api';
-import type { PatientRecord } from '../types';
+import type { MedicalRecord } from '../types';
 import { Button, Select, Card, CardContent, CardHeader, CardTitle, LoadingSpinner, Badge } from './ui';
 
 interface FileUploadProps {
-  onSuccess: (newRecord: PatientRecord) => void;
+  onSuccess: (newRecord: MedicalRecord) => void;
   patientIdForHospital?: string; // Optional for hospital use
 }
 
@@ -16,7 +16,7 @@
   const [files, setFiles] = useState<File[]>([]);
   const [uploading, setUploading] = useState(false);
   const [uploadProgress, setUploadProgress] = useState(0);
-  const [recordType, setRecordType] = useState<PatientRecord['record_type']>('Lab Report');
+  const [recordType, setRecordType] = useState<MedicalRecord['type']>('Lab Report');
 
   const onDrop = useCallback((acceptedFiles: File[]) => {
     setFiles(acceptedFiles);
@@ -57,34 +57,21 @@
     try {
       const patientId = patientIdForHospital || user!.id;
 
-      const newRecordData = await api.uploadRecord(
-        files[0],
-        patientId,
-        recordType,
-        files[0].name,
-        ''
-      );
-
-      const formattedRecord: PatientRecord = {
+      const newRecordData = await api.uploadRecord(patientId, {
+        file: files[0],
+        recordType: recordType,
+        title: files[0].name,
+        notes: ''
+      });
+
+      const formattedRecord: MedicalRecord = {
         id: newRecordData.id,
-<<<<<<< HEAD
-        patient_id: newRecordData.patient_id,
-        record_type: newRecordData.record_type,
-        title: newRecordData.title,
-        notes: newRecordData.notes,
-        storage_path: newRecordData.storage_path,
-        created_at: newRecordData.created_at,
-        updated_at: newRecordData.updated_at,
-        uploaded_by_hospital_id: newRecordData.uploaded_by_hospital_id,
-        uploaded_by_patient_id: newRecordData.uploaded_by_patient_id,
-=======
         name: newRecordData.title,
         type: newRecordData.record_type,
         uploadDate: new Date(newRecordData.created_at).toLocaleDateString(),
         patientId: newRecordData.patient_id,
         uploadedBy: (newRecordData as any).uploaded_by || 'You',
         fileUrl: '', // Optional: call getRecordDownloadUrl(newRecordData.storage_path)
->>>>>>> 617454be
       };
 
       setUploadProgress(100);
@@ -224,7 +211,7 @@
                     </label>
                     <Select
                       value={recordType}
-                      onChange={(e) => setRecordType(e.target.value as PatientRecord['record_type'])}
+                      onChange={(e) => setRecordType(e.target.value as MedicalRecord['type'])}
                       className="w-full"
                     >
                       <option value="Lab Report">Lab Report</option>
