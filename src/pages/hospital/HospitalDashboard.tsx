--- conflicted
+++ resolved
@@ -5,7 +5,7 @@
 import { useToast } from '../../hooks/useToast';
 import { useTheme } from '../../contexts/ThemeContext';
 import * as api from '../../services/api';
-import type { PatientWithAccess } from '../../types';
+import type { AccessPermissionWithDetails } from '../../types';
 import { Button, Card, CardContent, CardHeader, CardTitle, SearchInput, CardDescription, Badge, LoadingSpinner, Alert } from '../../components/ui';
 import PatientRequestModal from '../../components/PatientRequestModal';
 
@@ -14,7 +14,7 @@
     const { addToast } = useToast();
     const { isDarkMode } = useTheme();
     const navigate = useNavigate();
-    const [patients, setPatients] = useState<PatientWithAccess[]>([]);
+    const [patients, setPatients] = useState<AccessPermissionWithDetails[]>([]);
     const [isLoading, setIsLoading] = useState(true);
     const [searchTerm, setSearchTerm] = useState('');
     const [showRequestModal, setShowRequestModal] = useState(false);
@@ -29,7 +29,7 @@
                 console.log('HospitalDashboard: Fetching patients for user:', user);
                 
                 // Get patients with access to hospital
-                const data = await api.getPatientsWithAccess(user.id);
+                const data = await api.getPatientsWithAccess();
                 console.log('HospitalDashboard: Received data:', data);
                 setPatients(data);
             } catch (error) {
@@ -46,15 +46,14 @@
 
     const filteredPatients = useMemo(() => {
         return patients.filter(p =>
-            p.name.toLowerCase().includes(searchTerm.toLowerCase()) ||
-            p.email.toLowerCase().includes(searchTerm.toLowerCase())
+            p.patient_name.toLowerCase().includes(searchTerm.toLowerCase()) ||
+            p.patient_email.toLowerCase().includes(searchTerm.toLowerCase())
         );
     }, [patients, searchTerm]);
 
     const refreshPatients = async () => {
-        if (!user) return;
         try {
-            const data = await api.getPatientsWithAccess(user.id);
+            const data = await api.getPatientsWithAccess();
             setPatients(data);
         } catch (error) {
             console.error(error);
@@ -188,17 +187,6 @@
                                             >
                                                 <Card className={`group hover:shadow-2xl transition-all duration-300 border-0 ${isDarkMode ? 'bg-gray-700 hover:bg-gray-600' : 'bg-gradient-to-br from-white to-slate-50 hover:from-white hover:to-white'}`}>
                                                     <CardHeader className="pb-4">
-<<<<<<< HEAD
-                                                        <div className="flex items-center justify-between">
-                                                            <div className="flex items-center space-x-3">
-                                                                <div className="w-12 h-12 bg-gradient-to-br from-green-500 to-emerald-600 rounded-full flex items-center justify-center text-white font-bold text-lg">
-                                                                    {permission.name.charAt(0).toUpperCase()}
-                                                                </div>
-                                                                <div>
-                                                                    <h4 className="font-bold text-slate-900">{permission.name}</h4>
-                                                                    <p className="text-sm text-slate-600">{permission.email}</p>
-                                                                </div>
-=======
                                                         <div className="flex items-center space-x-3">
                                                             <div className={`w-12 h-12 rounded-full flex items-center justify-center text-white font-bold text-lg ${
                                                                 isDarkMode 
@@ -210,7 +198,6 @@
                                                             <div>
                                                                 <h4 className={`font-bold ${isDarkMode ? 'text-white' : 'text-slate-900'}`}>{permission.patient_name}</h4>
                                                                 <p className={`text-sm font-medium ${isDarkMode ? 'text-gray-300' : 'text-slate-700'}`}>{permission.patient_email}</p>
->>>>>>> 617454be
                                                             </div>
                                                         </div>
                                                     </CardHeader>
@@ -218,15 +205,6 @@
                                                     <CardContent className="pt-0">
                                                         <div className="space-y-3">
                                                             <div className="flex justify-between text-sm">
-<<<<<<< HEAD
-                                                                <span className="text-slate-600">Access Granted:</span>
-                                                                <span className="font-medium">{permission.accessGrantedOn}</span>
-                                                            </div>
-                                                            <div className="flex justify-between text-sm">
-                                                                <span className="text-slate-600">Expires:</span>
-                                                                <span className="font-medium">
-                                                                    {permission.accessExpiresOn || 'No expiry'}
-=======
                                                                 <span className={`font-medium ${isDarkMode ? 'text-gray-300' : 'text-slate-700'}`}>Access Granted:</span>
                                                                 <span className={`font-semibold ${isDarkMode ? 'text-white' : 'text-slate-900'}`}>{new Date(permission.created_at).toLocaleDateString()}</span>
                                                             </div>
@@ -237,13 +215,12 @@
                                                                         ? new Date(permission.expires_at).toLocaleDateString()
                                                                         : 'No expiry'
                                                                     }
->>>>>>> 617454be
                                                                 </span>
                                                             </div>
                                                             
                                                             <div className={`pt-4 border-t ${isDarkMode ? 'border-gray-600' : 'border-slate-100'}`}>
                                                                 <Button 
-                                                                    onClick={() => navigate(`/patient/${permission.id}`)}
+                                                                    onClick={() => navigate(`/patient/${permission.patient_id}`)}
                                                                     className="w-full bg-gradient-to-r from-blue-600 to-indigo-600 hover:from-blue-700 hover:to-indigo-700 group-hover:shadow-lg transition-all duration-300"
                                                                     size="sm"
                                                                 >
